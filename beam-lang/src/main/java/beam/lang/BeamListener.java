--- conflicted
+++ resolved
@@ -37,17 +37,11 @@
     }
 
     @Override
-<<<<<<< HEAD
-    public void exitConfigBody(BeamParser.ConfigBodyContext ctx) {
-        ConfigParser parser = new ConfigParser();
-        parser.parseBody(ctx, config);
-=======
     public void exitGlobalConfig(BeamParser.GlobalConfigContext ctx) {
         if (ctx.configBody() != null) {
             ConfigParser parser = new ConfigParser();
             parser.parseBody(ctx.configBody(), config);
         }
->>>>>>> ee4d863d
     }
 
     public static BeamValue parseValue(BeamParser.ValueContext valueContext) {
