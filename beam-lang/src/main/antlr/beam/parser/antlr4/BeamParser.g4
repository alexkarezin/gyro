--- conflicted
+++ resolved
@@ -7,11 +7,6 @@
  */
 
 beamRoot
-<<<<<<< HEAD
-    : NEWLINE* configBody* EOF
-    ;
-
-=======
     : NEWLINE* globalConfig EOF
     ;
 
@@ -19,7 +14,6 @@
     : configBody?
     ;
 
->>>>>>> ee4d863d
 configBody
     :  (config | keyValuePair)+
     ;
