
plugins {
    id 'maven-publish'
}

sourceCompatibility = 1.8

def aws_sdk2_version = '2.3.0'

defaultTasks 'build'

dependencies {
    compile "software.amazon.awssdk:apache-client:${aws_sdk2_version}"
    compile "software.amazon.awssdk:ec2:${aws_sdk2_version}"
    compile "software.amazon.awssdk:s3:${aws_sdk2_version}"
    compile "software.amazon.awssdk:iam:${aws_sdk2_version}"
    compile "software.amazon.awssdk:sqs:${aws_sdk2_version}"
<<<<<<< HEAD
    compile "software.amazon.awssdk:elasticloadbalancing:${aws_sdk2_version}"
=======
    compile "software.amazon.awssdk:autoscaling:${aws_sdk2_version}"
>>>>>>> bc778b82

    compile 'com.psddev:dari-util:3.3.607-xe0f27a'
    compile "com.google.guava:guava:23.0"
    compile "beam:beam-core:${version}"
}

task referenceDocs(type: Javadoc) {
    title = null // Prevents -doctitle and -windowtitle from being passed to BeamDoclet
    source = sourceSets.main.allJava
    classpath = configurations.compile
    options.doclet = "beam.docs.BeamDoclet"
    options.docletpath = [file("../../beam-docs/build/libs/beam-docs-0.5.jar")]
}<|MERGE_RESOLUTION|>--- conflicted
+++ resolved
@@ -15,11 +15,8 @@
     compile "software.amazon.awssdk:s3:${aws_sdk2_version}"
     compile "software.amazon.awssdk:iam:${aws_sdk2_version}"
     compile "software.amazon.awssdk:sqs:${aws_sdk2_version}"
-<<<<<<< HEAD
     compile "software.amazon.awssdk:elasticloadbalancing:${aws_sdk2_version}"
-=======
     compile "software.amazon.awssdk:autoscaling:${aws_sdk2_version}"
->>>>>>> bc778b82
 
     compile 'com.psddev:dari-util:3.3.607-xe0f27a'
     compile "com.google.guava:guava:23.0"
