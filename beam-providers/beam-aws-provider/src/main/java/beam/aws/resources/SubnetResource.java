--- conflicted
+++ resolved
@@ -108,13 +108,6 @@
     protected void doCreate() {
         Ec2Client client = createClient(Ec2Client.class);
 
-<<<<<<< HEAD
-        csRequest.setAvailabilityZone(getAvailabilityZone());
-        csRequest.setCidrBlock(getCidrBlock());
-        csRequest.setVpcId(getVpcId());
-        setSubnetId(client.createSubnet(csRequest).getSubnet().getSubnetId());
-        addReferable(new BeamContextKey("subnet-id"), new BeamLiteral(getSubnetId()));
-=======
         CreateSubnetRequest request = CreateSubnetRequest.builder()
                 .availabilityZone(getAvailabilityZone())
                 .cidrBlock(getCidrBlock())
@@ -124,9 +117,8 @@
         CreateSubnetResponse response = client.createSubnet(request);
 
         setSubnetId(response.subnet().subnetId());
-        addReferable(new BeamContextKey(null, "subnet-id"), new BeamLiteral(getSubnetId()));
-
->>>>>>> a453e8f4
+        addReferable(new BeamContextKey("subnet-id"), new BeamLiteral(getSubnetId()));
+
         modifyAttribute(client);
     }
 
