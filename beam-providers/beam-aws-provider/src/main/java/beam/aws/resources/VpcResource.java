package beam.aws.resources;

import beam.core.BeamCredentials;
import beam.core.BeamException;
import beam.core.diff.ResourceDiffProperty;
import beam.core.diff.ResourceName;
import beam.lang.BeamContextKey;
import beam.lang.BeamLiteral;
import com.psddev.dari.util.ObjectUtils;
import software.amazon.awssdk.services.ec2.Ec2Client;
import software.amazon.awssdk.services.ec2.model.AttributeBooleanValue;
import software.amazon.awssdk.services.ec2.model.CreateVpcRequest;
import software.amazon.awssdk.services.ec2.model.CreateVpcResponse;
import software.amazon.awssdk.services.ec2.model.DeleteVpcRequest;
import software.amazon.awssdk.services.ec2.model.DescribeVpcAttributeRequest;
import software.amazon.awssdk.services.ec2.model.DescribeVpcsRequest;
import software.amazon.awssdk.services.ec2.model.ModifyVpcAttributeRequest;
import software.amazon.awssdk.services.ec2.model.Vpc;
import software.amazon.awssdk.services.ec2.model.VpcAttributeName;

import java.util.Set;

@ResourceName("vpc")
public class VpcResource extends TaggableResource<Vpc> {

    private String vpcId;
    private String cidrBlock;
    private Boolean enableDnsHostnames;
    private Boolean enableDnsSupport;

    public String getId() {
        return getVpcId();
    }

    public String getVpcId() {
        return vpcId;
    }

    public void setVpcId(String vpcId) {
        this.vpcId = vpcId;
    }

    @ResourceDiffProperty
    public String getCidrBlock() {
        return cidrBlock;
    }

    public void setCidrBlock(String cidrBlock) {
        this.cidrBlock = cidrBlock;
    }

    @ResourceDiffProperty(updatable = true)
    public Boolean getEnableDnsHostnames() {
        return enableDnsHostnames;
    }

    public void setEnableDnsHostnames(Boolean enableDnsHostnames) {
        this.enableDnsHostnames = enableDnsHostnames;
    }

    @ResourceDiffProperty(updatable = true)
    public Boolean getEnableDnsSupport() {
        return enableDnsSupport;
    }

    public void setEnableDnsSupport(Boolean enableDnsSupport) {
        this.enableDnsSupport = enableDnsSupport;
    }

    @Override
    public void refresh(BeamCredentials credentials) {
        Ec2Client client = createClient(Ec2Client.class);

        if (ObjectUtils.isBlank(getVpcId())) {
            throw new BeamException("vpc-id is missing, unable to load vpc.");
        }

        DescribeVpcsRequest request = DescribeVpcsRequest.builder()
                .vpcIds(getVpcId())
                .build();

        for (Vpc vpc : client.describeVpcs(request).vpcs()) {
            doInit(vpc);
            break;
        }
    }

    @Override
    protected void doInit(Vpc vpc) {
        Ec2Client client = createClient(Ec2Client.class);
        String vpcId = vpc.vpcId();

        setCidrBlock(vpc.cidrBlock());
        setVpcId(vpcId);

        // VPC attributes.
        DescribeVpcAttributeRequest request = DescribeVpcAttributeRequest.builder()
                .vpcId(vpcId)
                .attribute(VpcAttributeName.ENABLE_DNS_HOSTNAMES)
                .build();
        setEnableDnsHostnames(client.describeVpcAttribute(request).enableDnsHostnames().value());

        request = DescribeVpcAttributeRequest.builder()
                .vpcId(vpcId)
                .attribute(VpcAttributeName.ENABLE_DNS_SUPPORT)
                .build();
        setEnableDnsSupport(client.describeVpcAttribute(request).enableDnsSupport().value());
    }

    @Override
    protected void doCreate() {
        Ec2Client client = createClient(Ec2Client.class);

        CreateVpcRequest request = CreateVpcRequest.builder()
                .cidrBlock(getCidrBlock())
                .build();

<<<<<<< HEAD
        cvRequest.setCidrBlock(getCidrBlock());
        setVpcId(client.createVpc(cvRequest).getVpc().getVpcId());
        addReferable(new BeamContextKey("vpc-id"), new BeamLiteral(getVpcId()));
=======
        CreateVpcResponse response = client.createVpc(request);

        setVpcId(response.vpc().vpcId());
        addReferable(new BeamContextKey(null, "vpc-id"), new BeamLiteral(getVpcId()));
>>>>>>> a453e8f4

        modifyAttributes(client);
    }

    @Override
    protected void doUpdate(AwsResource current, Set<String> changedProperties) {
        Ec2Client client = createClient(Ec2Client.class);

        modifyAttributes(client);
    }

    private void modifyAttributes(Ec2Client client) {
        if (getEnableDnsHostnames() != null) {
            ModifyVpcAttributeRequest request = ModifyVpcAttributeRequest.builder()
                    .vpcId(getVpcId())
                    .enableDnsHostnames(AttributeBooleanValue.builder().value(getEnableDnsHostnames()).build())
                    .build();

            client.modifyVpcAttribute(request);
        }

        if (getEnableDnsSupport() != null) {
            ModifyVpcAttributeRequest request = ModifyVpcAttributeRequest.builder()
                    .vpcId(getVpcId())
                    .enableDnsSupport(AttributeBooleanValue.builder().value(getEnableDnsSupport()).build())
                    .build();

            client.modifyVpcAttribute(request);

            request = ModifyVpcAttributeRequest.builder()
                    .vpcId(getVpcId())
                    .enableDnsHostnames(AttributeBooleanValue.builder().value(getEnableDnsHostnames()).build())
                    .build();

            client.modifyVpcAttribute(request);
        }
    }

    @Override
    public void delete() {
        Ec2Client client = createClient(Ec2Client.class);

        DeleteVpcRequest request = DeleteVpcRequest.builder()
                .vpcId(getVpcId())
                .build();

        client.deleteVpc(request);
    }

    @Override
    public String toDisplayString() {
        StringBuilder sb = new StringBuilder();
        String vpcId = getVpcId();

        if (vpcId != null) {
            sb.append(vpcId);

        } else {
            sb.append("VPC");
        }

        String cidrBlock = getCidrBlock();

        if (cidrBlock != null) {
            sb.append(' ');
            sb.append(cidrBlock);
        }

        return sb.toString();
    }
}<|MERGE_RESOLUTION|>--- conflicted
+++ resolved
@@ -115,16 +115,10 @@
                 .cidrBlock(getCidrBlock())
                 .build();
 
-<<<<<<< HEAD
-        cvRequest.setCidrBlock(getCidrBlock());
-        setVpcId(client.createVpc(cvRequest).getVpc().getVpcId());
-        addReferable(new BeamContextKey("vpc-id"), new BeamLiteral(getVpcId()));
-=======
         CreateVpcResponse response = client.createVpc(request);
 
         setVpcId(response.vpc().vpcId());
-        addReferable(new BeamContextKey(null, "vpc-id"), new BeamLiteral(getVpcId()));
->>>>>>> a453e8f4
+        addReferable(new BeamContextKey("vpc-id"), new BeamLiteral(getVpcId()));
 
         modifyAttributes(client);
     }
