package beam.core.diff;

import java.util.Set;
import java.util.stream.Collectors;

import beam.core.BeamUI;
import beam.lang.Resource;
import beam.lang.ast.scope.State;

public class Update extends Change {

    private final Diffable currentDiffable;
    private final Diffable pendingDiffable;
    private final Set<DiffableField> changedFields;

    public Update(Diffable currentDiffable, Diffable pendingDiffable, Set<DiffableField> changedFields) {
        this.currentDiffable = currentDiffable;
        this.pendingDiffable = pendingDiffable;
        this.changedFields = changedFields;
    }

    @Override
    public Diffable getDiffable() {
        return pendingDiffable;
    }

    private void writeFields(BeamUI ui) {
        if (ui.isVerbose()) {
            for (DiffableField field : changedFields) {
                writeDifference(ui, field, currentDiffable, pendingDiffable);
            }

        } else {
            ui.write(" (change %s)", changedFields.stream()
                    .map(DiffableField::getBeamName)
                    .collect(Collectors.joining(", ")));
        }
    }

    @Override
    public void writePlan(BeamUI ui) {
        ui.write("@|yellow ⟳ Update %s|@", currentDiffable.toDisplayString());
        writeFields(ui);
    }

    @Override
    public void writeExecution(BeamUI ui) {
        ui.write("@|magenta ⟳ Updating %s|@", currentDiffable.toDisplayString());
        writeFields(ui);
    }

    @Override
<<<<<<< HEAD
    public boolean execute(BeamUI ui, State state) {
        ((Resource) pendingDiffable).update(
                (Resource) currentDiffable,
                changedFields.stream()
                        .map(DiffableField::getBeamName)
                        .collect(Collectors.toSet()));

        return true;
=======
    public void execute(BeamUI ui, State state) {
        if (!state.isTest()) {
            ((Resource) pendingDiffable).update(
                    (Resource) currentDiffable,
                    changedFields.stream()
                            .map(DiffableField::getBeamName)
                            .collect(Collectors.toSet()));
        }
>>>>>>> 6b3c4829
    }

}<|MERGE_RESOLUTION|>--- conflicted
+++ resolved
@@ -50,17 +50,7 @@
     }
 
     @Override
-<<<<<<< HEAD
     public boolean execute(BeamUI ui, State state) {
-        ((Resource) pendingDiffable).update(
-                (Resource) currentDiffable,
-                changedFields.stream()
-                        .map(DiffableField::getBeamName)
-                        .collect(Collectors.toSet()));
-
-        return true;
-=======
-    public void execute(BeamUI ui, State state) {
         if (!state.isTest()) {
             ((Resource) pendingDiffable).update(
                     (Resource) currentDiffable,
@@ -68,7 +58,8 @@
                             .map(DiffableField::getBeamName)
                             .collect(Collectors.toSet()));
         }
->>>>>>> 6b3c4829
+
+        return true;
     }
 
 }