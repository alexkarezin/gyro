package beam.core.diff;

import beam.core.BeamUI;
import beam.lang.Resource;
import beam.lang.ast.scope.State;

public class Create extends Change {

    private final Diffable diffable;

    public Create(Diffable diffable) {
        this.diffable = diffable;
    }

    @Override
    public Diffable getDiffable() {
        return diffable;
    }

    private void writeFields(BeamUI ui) {
        for (DiffableField field : DiffableType.getInstance(diffable.getClass()).getFields()) {
            if (!Diffable.class.isAssignableFrom(field.getItemClass())) {
                ui.write("\n· %s: %s", field.getBeamName(), stringify(field.getValue(diffable)));
            }
        }
    }

    @Override
    public void writePlan(BeamUI ui) {
        ui.write("@|green + Create %s|@", diffable.toDisplayString());

        if (ui.isVerbose()) {
            writeFields(ui);
        }
    }

    @Override
    public void writeExecution(BeamUI ui) {
        ui.write("@|magenta + Creating %s|@", diffable.toDisplayString());

        if (ui.isVerbose()) {
            writeFields(ui);
        }
    }

    @Override
<<<<<<< HEAD
    public boolean execute(BeamUI ui, State state) {
        ((Resource) diffable).create();
        return true;
=======
    public void execute(BeamUI ui, State state) {
        Resource resource = (Resource) diffable;

        if (state.isTest()) {
            resource.testCreate();

        } else {
            resource.create();
        }
>>>>>>> 6b3c4829
    }

}<|MERGE_RESOLUTION|>--- conflicted
+++ resolved
@@ -44,12 +44,7 @@
     }
 
     @Override
-<<<<<<< HEAD
     public boolean execute(BeamUI ui, State state) {
-        ((Resource) diffable).create();
-        return true;
-=======
-    public void execute(BeamUI ui, State state) {
         Resource resource = (Resource) diffable;
 
         if (state.isTest()) {
@@ -58,7 +53,8 @@
         } else {
             resource.create();
         }
->>>>>>> 6b3c4829
+
+        return true;
     }
 
 }