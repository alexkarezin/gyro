--- conflicted
+++ resolved
@@ -113,13 +113,8 @@
         RootScope newCurrentRootScope = newPendingRootScope.getCurrent();
 
         Diff diff = new Diff(
-<<<<<<< HEAD
-            newCurrentRootScope.findResourcesIn(newCurrentRootScope.getLoadFiles()),
-            newPendingRootScope.findResourcesIn(newPendingRootScope.getLoadFiles()));
-=======
-            currentRootScope.findSortedResourcesIn(currentRootScope.getLoadFiles()),
-            pendingRootScope.findSortedResourcesIn(pendingRootScope.getLoadFiles()));
->>>>>>> 7bcbad0d
+            newCurrentRootScope.findSortedResourcesIn(newCurrentRootScope.getLoadFiles()),
+            newPendingRootScope.findSortedResourcesIn(newPendingRootScope.getLoadFiles()));
 
         diff.diff();
 
