/*
 * Copyright 2019, Perfect Sense, Inc.
 *
 * Licensed under the Apache License, Version 2.0 (the "License");
 * you may not use this file except in compliance with the License.
 * You may obtain a copy of the License at
 *
 *     http://www.apache.org/licenses/LICENSE-2.0
 *
 * Unless required by applicable law or agreed to in writing, software
 * distributed under the License is distributed on an "AS IS" BASIS,
 * WITHOUT WARRANTIES OR CONDITIONS OF ANY KIND, either express or implied.
 * See the License for the specific language governing permissions and
 * limitations under the License.
 */

package gyro.core.control;

<<<<<<< HEAD
import java.util.HashSet;
=======
import java.util.ArrayList;
>>>>>>> 136f9343
import java.util.LinkedHashMap;
import java.util.List;
import java.util.Map;
import java.util.Set;

import gyro.core.GyroException;
import gyro.core.Type;
import gyro.core.directive.DirectiveProcessor;
import gyro.core.scope.Defer;
import gyro.core.scope.RootScope;
import gyro.core.scope.Scope;
import gyro.lang.ast.Node;
import gyro.lang.ast.PairNode;
import gyro.lang.ast.block.BlockNode;
import gyro.lang.ast.block.DirectiveNode;
import gyro.util.CascadingMap;

@Type("for")
public class ForDirectiveProcessor extends DirectiveProcessor<Scope> {

    @Override
    public void process(Scope scope, DirectiveNode node) {
        validateArguments(node, 1, 0);

        List<String> variables = getArguments(scope, node, String.class);
        List<Node> inArguments = validateOptionArguments(node, "in", 1, 1);
        validateScopedVariables(scope, node, variables);

        Node inNode = inArguments.get(0);
        Object in = scope.getRootScope().getEvaluator().visit(inNode, scope);

        if (in == null) {
            return;
        }

        if (in instanceof List || in instanceof Set) {
            List<?> list = in instanceof List ? (List<?>) in : new ArrayList<>((Set<?>) in);
            int variablesSize = variables.size();
            int listSize = list.size();

            for (int i = 0; i < listSize; i += variablesSize) {
                Map<String, Object> values = new LinkedHashMap<>();

                for (int j = 0; j < variablesSize; j++) {
                    int k = i + j;

                    values.put(
                        variables.get(j),
                        k < listSize
                            ? list.get(k)
                            : null);
                }

                processBody(node, scope, values);
            }

        } else if (in instanceof Map) {
            String keyVariable = variables.get(0);

            if (variables.size() > 1) {
                String valueVariable = variables.get(1);

                for (Map.Entry<?, ?> entry : ((Map<?, ?>) in).entrySet()) {
                    Map<String, Object> values = new LinkedHashMap<>();

                    values.put(keyVariable, entry.getKey());
                    values.put(valueVariable, entry.getValue());
                    processBody(node, scope, values);
                }

            } else {
                for (Map.Entry<?, ?> entry : ((Map<?, ?>) in).entrySet()) {
                    Map<String, Object> values = new LinkedHashMap<>();

                    values.put(keyVariable, entry.getKey());
                    processBody(node, scope, values);
                }
            }

        } else {
            throw new GyroException(inNode, String.format(
                "Can't iterate over @|bold %s|@ which resolved to @|bold %s|@ because it's not a collection!",
                inNode,
                in));
        }
    }

    private void processBody(DirectiveNode node, Scope scope, Map<String, Object> values) {
        scope.getRootScope().getEvaluator().evaluateBody(
            node.getBody(),
            new Scope(scope, new CascadingMap<>(scope, values)));
    }

    private void validateScopedVariables(Scope scope, DirectiveNode node, List<String> variables) {
        RootScope rootScope = scope.getRootScope();
        Set<String> globalScopedVariables = !scope.equals(rootScope) ? new HashSet<>(PairNode.getNodeVariables(scope.getRootScope().getNodes())) : new HashSet<>();
        Set<String> fileScopedVariables = scope.keySet();

        // variable check
        validateVariables(node, variables, fileScopedVariables, globalScopedVariables);

        // body check
        validateBody(node, variables, fileScopedVariables, globalScopedVariables);
    }

    private void validateVariables(DirectiveNode node, List<String> variables, Set<String> fileScopedVariables, Set<String> globalScopedVariables) {
        // duplicate inline variable
        String duplicate = BlockNode.validateLocalImmutability(variables);

        if (duplicate != null) {
            throw new Defer(node, String.format("duplicate inline variable '%s'!", duplicate));
        }

        validateGlobalAndFileScope(node, variables, fileScopedVariables, globalScopedVariables, false);
    }

    private void validateBody(DirectiveNode node, List<String> variables, Set<String> fileScopedVariables, Set<String> globalScopedVariables) {
        // duplicate body variable
        String duplicate = BlockNode.validateLocalImmutability(node);

        if (duplicate != null) {
            throw new Defer(PairNode.getKeyNode(node.getBody(), duplicate), String.format("duplicate for body variable '%s'!", duplicate));
        }

        List<String> bodyVariables = PairNode.getNodeVariables(node.getBody());

        // inline scoped variable defined as body variable
        duplicate = bodyVariables.stream().filter(variables::contains).findFirst().orElse(null);

        if (duplicate != null) {
            throw new Defer(PairNode.getKeyNode(node.getBody(), duplicate), String.format("'%s' is already defined inline and cannot be reused!", duplicate));
        }

        validateGlobalAndFileScope(node, bodyVariables, fileScopedVariables, globalScopedVariables, true);
    }

    private void validateGlobalAndFileScope(
        DirectiveNode node,
        List<String> variables,
        Set<String> fileScopedVariables,
        Set<String> globalScopedVariables,
        boolean isBody) {

        // file scoped variable defined as inline/body variable
        String duplicate = variables.stream().filter(fileScopedVariables::contains).findFirst().orElse(null);

        if (duplicate != null) {
            throw new Defer(isBody ? PairNode.getKeyNode(node.getBody(), duplicate) : node, String.format("'%s' is already defined in the file scope and cannot be reused!", duplicate));
        }

        // global scoped variable defined as inline/body variable
        duplicate = variables.stream().filter(globalScopedVariables::contains).findFirst().orElse(null);

        if (duplicate != null) {
            throw new Defer(isBody ? PairNode.getKeyNode(node.getBody(), duplicate) : node, String.format("'%s' is already defined in the global scope and cannot be reused!", duplicate));
        }
    }

}<|MERGE_RESOLUTION|>--- conflicted
+++ resolved
@@ -16,11 +16,8 @@
 
 package gyro.core.control;
 
-<<<<<<< HEAD
+import java.util.ArrayList;
 import java.util.HashSet;
-=======
-import java.util.ArrayList;
->>>>>>> 136f9343
 import java.util.LinkedHashMap;
 import java.util.List;
 import java.util.Map;
@@ -34,7 +31,6 @@
 import gyro.core.scope.Scope;
 import gyro.lang.ast.Node;
 import gyro.lang.ast.PairNode;
-import gyro.lang.ast.block.BlockNode;
 import gyro.lang.ast.block.DirectiveNode;
 import gyro.util.CascadingMap;
 
@@ -116,7 +112,9 @@
 
     private void validateScopedVariables(Scope scope, DirectiveNode node, List<String> variables) {
         RootScope rootScope = scope.getRootScope();
-        Set<String> globalScopedVariables = !scope.equals(rootScope) ? new HashSet<>(PairNode.getNodeVariables(scope.getRootScope().getNodes())) : new HashSet<>();
+        Set<String> globalScopedVariables = !scope.equals(rootScope)
+            ? new HashSet<>(PairNode.getNodeVariables(scope.getRootScope().getNodes()))
+            : new HashSet<>();
         Set<String> fileScopedVariables = scope.keySet();
 
         // variable check
@@ -126,9 +124,13 @@
         validateBody(node, variables, fileScopedVariables, globalScopedVariables);
     }
 
-    private void validateVariables(DirectiveNode node, List<String> variables, Set<String> fileScopedVariables, Set<String> globalScopedVariables) {
+    private void validateVariables(
+        DirectiveNode node,
+        List<String> variables,
+        Set<String> fileScopedVariables,
+        Set<String> globalScopedVariables) {
         // duplicate inline variable
-        String duplicate = BlockNode.validateLocalImmutability(variables);
+        String duplicate = DirectiveNode.validateLocalImmutability(variables);
 
         if (duplicate != null) {
             throw new Defer(node, String.format("duplicate inline variable '%s'!", duplicate));
@@ -137,12 +139,18 @@
         validateGlobalAndFileScope(node, variables, fileScopedVariables, globalScopedVariables, false);
     }
 
-    private void validateBody(DirectiveNode node, List<String> variables, Set<String> fileScopedVariables, Set<String> globalScopedVariables) {
+    private void validateBody(
+        DirectiveNode node,
+        List<String> variables,
+        Set<String> fileScopedVariables,
+        Set<String> globalScopedVariables) {
         // duplicate body variable
-        String duplicate = BlockNode.validateLocalImmutability(node);
+        String duplicate = DirectiveNode.validateLocalImmutability(node);
 
         if (duplicate != null) {
-            throw new Defer(PairNode.getKeyNode(node.getBody(), duplicate), String.format("duplicate for body variable '%s'!", duplicate));
+            throw new Defer(
+                PairNode.getKeyNode(node.getBody(), duplicate),
+                String.format("duplicate for body variable '%s'!", duplicate));
         }
 
         List<String> bodyVariables = PairNode.getNodeVariables(node.getBody());
@@ -151,7 +159,9 @@
         duplicate = bodyVariables.stream().filter(variables::contains).findFirst().orElse(null);
 
         if (duplicate != null) {
-            throw new Defer(PairNode.getKeyNode(node.getBody(), duplicate), String.format("'%s' is already defined inline and cannot be reused!", duplicate));
+            throw new Defer(
+                PairNode.getKeyNode(node.getBody(), duplicate),
+                String.format("'%s' is already defined inline and cannot be reused!", duplicate));
         }
 
         validateGlobalAndFileScope(node, bodyVariables, fileScopedVariables, globalScopedVariables, true);
@@ -168,14 +178,18 @@
         String duplicate = variables.stream().filter(fileScopedVariables::contains).findFirst().orElse(null);
 
         if (duplicate != null) {
-            throw new Defer(isBody ? PairNode.getKeyNode(node.getBody(), duplicate) : node, String.format("'%s' is already defined in the file scope and cannot be reused!", duplicate));
+            throw new Defer(
+                isBody ? PairNode.getKeyNode(node.getBody(), duplicate) : node,
+                String.format("'%s' is already defined in the file scope and cannot be reused!", duplicate));
         }
 
         // global scoped variable defined as inline/body variable
         duplicate = variables.stream().filter(globalScopedVariables::contains).findFirst().orElse(null);
 
         if (duplicate != null) {
-            throw new Defer(isBody ? PairNode.getKeyNode(node.getBody(), duplicate) : node, String.format("'%s' is already defined in the global scope and cannot be reused!", duplicate));
+            throw new Defer(
+                isBody ? PairNode.getKeyNode(node.getBody(), duplicate) : node,
+                String.format("'%s' is already defined in the global scope and cannot be reused!", duplicate));
         }
     }
 
