--- conflicted
+++ resolved
@@ -46,16 +46,13 @@
 import gyro.core.resource.Resource;
 import gyro.core.resource.ResourcePlugin;
 import gyro.core.resource.TypeDescriptionDirectiveProcessor;
-<<<<<<< HEAD
 import gyro.core.vault.VaultDirectiveProcessor;
 import gyro.core.vault.VaultPlugin;
 import gyro.core.vault.VaultReferenceResolver;
-=======
 import gyro.core.scope.converter.DiffableScopeToDiffable;
 import gyro.core.scope.converter.IdObjectToResource;
 import gyro.core.scope.converter.IterableToOne;
 import gyro.core.scope.converter.ResourceToIdObject;
->>>>>>> 65eaeb8b
 import gyro.core.validation.ValidationError;
 import gyro.core.validation.ValidationErrorException;
 import gyro.core.virtual.VirtualDirectiveProcessor;
@@ -128,12 +125,9 @@
             new UsesCredentialsDirectiveProcessor(),
             new VirtualDirectiveProcessor(),
             new WorkflowDirectiveProcessor(),
-<<<<<<< HEAD
-            new VaultDirectiveProcessor())
-=======
+            new VaultDirectiveProcessor(),
             new PrintDirectiveProcessor(),
             new LogDirectiveProcessor())
->>>>>>> 65eaeb8b
             .forEach(p -> getSettings(DirectiveSettings.class).getProcessors().put(p.getName(), p));
 
         Stream.of(
