--- conflicted
+++ resolved
@@ -69,13 +69,7 @@
 import gyro.core.resource.Resource;
 import gyro.core.resource.ResourcePlugin;
 import gyro.core.resource.TypeDescriptionDirectiveProcessor;
-<<<<<<< HEAD
-import gyro.core.vault.VaultDirectiveProcessor;
-import gyro.core.vault.VaultPlugin;
-import gyro.core.vault.VaultReferenceResolver;
-=======
 import gyro.core.resource.WaitDirectiveProcessor;
->>>>>>> 66caedf5
 import gyro.core.scope.converter.DiffableScopeToDiffable;
 import gyro.core.scope.converter.IdObjectToResource;
 import gyro.core.scope.converter.IterableToOne;
@@ -130,44 +124,6 @@
             new ModificationPlugin(),
             new ReferencePlugin(),
             new ResourcePlugin(),
-<<<<<<< HEAD
-            new VaultPlugin())
-            .forEach(p -> getSettings(PluginSettings.class).getPlugins().add(p));
-
-        Stream.of(
-            new CreateDirectiveProcessor(),
-            new CredentialsDirectiveProcessor(),
-            new DeleteDirectiveProcessor(),
-            new DescriptionDirectiveProcessor(),
-            new ExtendsDirectiveProcessor(),
-            new FileBackendDirectiveProcessor(),
-            new ForDirectiveProcessor(),
-            new IfDirectiveProcessor(),
-            new HighlanderDirectiveProcessor(),
-            new ReplaceDirectiveProcessor(),
-            new RepositoryDirectiveProcessor(),
-            new PluginDirectiveProcessor(),
-            new TypeDescriptionDirectiveProcessor(),
-            new UpdateDirectiveProcessor(),
-            new UsesCredentialsDirectiveProcessor(),
-            new VirtualDirectiveProcessor(),
-            new WorkflowDirectiveProcessor(),
-            new VaultDirectiveProcessor(),
-            new PrintDirectiveProcessor(),
-            new LogDirectiveProcessor())
-            .forEach(p -> getSettings(DirectiveSettings.class).getProcessors().put(p.getName(), p));
-
-        Stream.of(
-            new FinderReferenceResolver(),
-            new VaultReferenceResolver())
-            .forEach(r -> getSettings(ReferenceSettings.class).getResolvers().put(r.getName(), r));
-
-        put("ENV", System.getenv());
-
-        if (!StringUtils.isBlank(getFile())) {
-            try (GyroInputStream input = openInput(getFile())) {
-                initNode = Node.parse(input, getFile(), GyroParser::file);
-=======
             new RootPlugin())
             .forEach(p -> getSettings(PluginSettings.class).getPlugins().add(p));
 
@@ -198,7 +154,6 @@
             PrintDirectiveProcessor.class,
             LogDirectiveProcessor.class)
             .forEach(p -> getSettings(DirectiveSettings.class).addProcessor(p));
->>>>>>> 66caedf5
 
         Stream.of(
             FinderReferenceResolver.class)
