--- conflicted
+++ resolved
@@ -32,12 +32,7 @@
 import gyro.core.command.HighlanderSettings;
 import gyro.core.control.ForDirectiveProcessor;
 import gyro.core.control.IfDirectiveProcessor;
-<<<<<<< HEAD
 import gyro.core.diff.GlobalChangePlugin;
-=======
-import gyro.core.diff.ChangePlugin;
-import gyro.core.resource.ModificationChangeProcessor;
->>>>>>> 6e0320fc
 import gyro.core.directive.DirectivePlugin;
 import gyro.core.directive.DirectiveSettings;
 import gyro.core.finder.FinderPlugin;
@@ -53,6 +48,7 @@
 import gyro.core.resource.DiffableInternals;
 import gyro.core.resource.DiffableType;
 import gyro.core.resource.ExtendsDirectiveProcessor;
+import gyro.core.resource.ModificationChangeProcessor;
 import gyro.core.resource.ModificationPlugin;
 import gyro.core.resource.Resource;
 import gyro.core.resource.ResourcePlugin;
@@ -103,11 +99,11 @@
         this.loadFiles = loadFiles != null ? ImmutableSet.copyOf(loadFiles) : ImmutableSet.of();
 
         Stream.of(
-            new GlobalChangePlugin(),
             new CredentialsPlugin(),
             new DirectivePlugin(),
             new FileBackendPlugin(),
             new FinderPlugin(),
+            new GlobalChangePlugin(),
             new ReferencePlugin(),
             new ResourcePlugin(),
             new ModificationPlugin())
