--- conflicted
+++ resolved
@@ -122,14 +122,11 @@
         this.loadFiles = loadFiles != null ? ImmutableSet.copyOf(loadFiles) : ImmutableSet.of();
 
         Stream.of(
-<<<<<<< HEAD
             new PluginPreprocessor())
             .forEach(p -> getSettings(PreprocessorSettings.class).getPreprocessors().add(p));
 
         Stream.of(
-=======
             new AuditorPlugin(),
->>>>>>> b0330738
             new CredentialsPlugin(),
             new DirectivePlugin(),
             new FileBackendPlugin(),
