package gyro.core.scope;

import java.io.IOException;
import java.io.OutputStream;
import java.lang.reflect.Type;
import java.util.ArrayList;
import java.util.Collection;
import java.util.List;
import java.util.Map;
import java.util.Set;
import java.util.stream.Collectors;
import java.util.stream.Stream;

import com.psddev.dari.util.Converter;
import com.psddev.dari.util.StringUtils;
import gyro.core.FileBackend;
import gyro.core.GyroException;
import gyro.core.GyroInputStream;
import gyro.core.GyroOutputStream;
import gyro.core.LogDirectiveProcessor;
import gyro.core.PrintDirectiveProcessor;
import gyro.core.Reflections;
import gyro.core.auth.CredentialsDirectiveProcessor;
import gyro.core.auth.CredentialsPlugin;
import gyro.core.auth.UsesCredentialsDirectiveProcessor;
import gyro.core.backend.FileBackendDirectiveProcessor;
import gyro.core.backend.FileBackendPlugin;
import gyro.core.command.HighlanderDirectiveProcessor;
import gyro.core.control.ForDirectiveProcessor;
import gyro.core.control.IfDirectiveProcessor;
import gyro.core.diff.ChangePlugin;
import gyro.core.directive.DirectivePlugin;
import gyro.core.directive.DirectiveSettings;
import gyro.core.finder.FinderPlugin;
import gyro.core.plugin.PluginDirectiveProcessor;
import gyro.core.plugin.PluginSettings;
import gyro.core.reference.FinderReferenceResolver;
import gyro.core.reference.ReferencePlugin;
import gyro.core.reference.ReferenceSettings;
import gyro.core.repo.RepositoryDirectiveProcessor;
import gyro.core.resource.DescriptionDirectiveProcessor;
import gyro.core.resource.DiffableField;
import gyro.core.resource.DiffableInternals;
import gyro.core.resource.DiffableType;
import gyro.core.resource.ExtendsDirectiveProcessor;
import gyro.core.resource.Resource;
import gyro.core.resource.ResourcePlugin;
import gyro.core.resource.TypeDescriptionDirectiveProcessor;
import gyro.core.validation.ValidationError;
import gyro.core.validation.ValidationErrorException;
import gyro.core.virtual.VirtualDirectiveProcessor;
import gyro.core.workflow.CreateDirectiveProcessor;
import gyro.core.workflow.DeleteDirectiveProcessor;
import gyro.core.workflow.ReplaceDirectiveProcessor;
import gyro.core.workflow.UpdateDirectiveProcessor;
import gyro.core.workflow.WorkflowDirectiveProcessor;
import gyro.lang.ast.Node;
import gyro.parser.antlr4.GyroParser;
import gyro.util.Bug;

public class RootScope extends FileScope {

    private final Converter converter;
    private final NodeEvaluator evaluator;
    private final FileBackend backend;
    private final RootScope current;
    private final Set<String> loadFiles;
    private final List<FileScope> fileScopes = new ArrayList<>();
    private final Node initNode;
    private final List<Node> bodyNodes = new ArrayList<>();

    @SuppressWarnings("unchecked")
    public RootScope(String file, FileBackend backend, RootScope current, Set<String> loadFiles) {
        super(null, file);

        converter = new Converter();

        converter.setThrowError(true);
        converter.putAllStandardFunctions();

        converter.putInheritableFunction(
            Object.class,
            Resource.class,
            (c, returnType, id) -> c.convert(
                returnType,
                findResourceById((Class<? extends Resource>) returnType, id)));

        converter.putInheritableFunction(
            Resource.class,
            Object.class,
            (c, returnType, resource) -> c.convert(
                returnType,
                DiffableType.getInstance(resource.getClass())
                    .getIdField()
                    .getValue(resource)));

        this.evaluator = new NodeEvaluator();
        this.backend = backend;
        this.current = current;

        try (Stream<String> s = list()) {
            this.loadFiles = (loadFiles != null ? s.filter(loadFiles::contains) : s).collect(Collectors.toSet());
        }

        Stream.of(
            new ChangePlugin(),
            new CredentialsPlugin(),
            new DirectivePlugin(),
            new FinderPlugin(),
            new ReferencePlugin(),
            new FileBackendPlugin(),
            new ResourcePlugin())
            .forEach(p -> getSettings(PluginSettings.class).getPlugins().add(p));

        Stream.of(
            new CreateDirectiveProcessor(),
            new CredentialsDirectiveProcessor(),
            new DeleteDirectiveProcessor(),
            new DescriptionDirectiveProcessor(),
            new ExtendsDirectiveProcessor(),
            new ForDirectiveProcessor(),
            new IfDirectiveProcessor(),
            new HighlanderDirectiveProcessor(),
            new ReplaceDirectiveProcessor(),
            new RepositoryDirectiveProcessor(),
            new PluginDirectiveProcessor(),
            new TypeDescriptionDirectiveProcessor(),
            new UpdateDirectiveProcessor(),
            new UsesCredentialsDirectiveProcessor(),
            new VirtualDirectiveProcessor(),
<<<<<<< HEAD
            new FileBackendDirectiveProcessor(),
            new WorkflowDirectiveProcessor())
=======
            new WorkflowDirectiveProcessor(),
            new PrintDirectiveProcessor(),
            new LogDirectiveProcessor())
>>>>>>> e3fab531
            .forEach(p -> getSettings(DirectiveSettings.class).getProcessors().put(p.getName(), p));

        Stream.of(
            new FinderReferenceResolver())
            .forEach(r -> getSettings(ReferenceSettings.class).getResolvers().put(r.getName(), r));

        put("ENV", System.getenv());

        if (!StringUtils.isBlank(getFile())) {
            try (GyroInputStream input = openInput(getFile())) {
                initNode = Node.parse(input, getFile(), GyroParser::file);

            } catch (IOException error) {
                throw new Bug(error);
            }
        } else {
            initNode = null;
        }

        for (String loadFile : this.loadFiles) {
            try (GyroInputStream input = openInput(loadFile)) {
                bodyNodes.add(Node.parse(input, loadFile, GyroParser::file));

            } catch (IOException error) {
                throw new Bug(error);

            } catch (Exception error) {
                throw new GyroException(
                    String.format("Can't parse @|bold %s|@ in @|bold %s|@!", loadFile, this.backend),
                    error);
            }
        }
    }

    public NodeEvaluator getEvaluator() {
        return evaluator;
    }

    public FileBackend getBackend() {
        return backend;
    }

    public RootScope getCurrent() {
        return current;
    }

    public Set<String> getLoadFiles() {
        return loadFiles;
    }

    public List<FileScope> getFileScopes() {
        return fileScopes;
    }

    public Stream<String> list() {
        try {
            return backend.list();

        } catch (Exception error) {
            throw new GyroException(
                String.format("Can't list files in @|bold %s|@!", backend),
                error);
        }
    }

    public GyroInputStream openInput(String file) {
        return new GyroInputStream(backend, file);
    }

    public OutputStream openOutput(String file) {
        return new GyroOutputStream(backend, file);
    }

    public void delete(String file) {
        try {
            backend.delete(file);

        } catch (Exception error) {
            throw new GyroException(
                String.format("Can't delete @|bold %s|@ in @|bold %s|@!", file, backend),
                error);
        }
    }

    public Object convertValue(Type returnType, Object object) {
        return converter.convert(returnType, object);
    }

    public List<Resource> findResources() {
        return findResourcesIn(null);
    }

    public List<Resource> findResourcesIn(Set<String> diffFiles) {
        Stream<Resource> stream = Stream.concat(Stream.of(this), getFileScopes().stream())
            .map(Map::entrySet)
            .flatMap(Collection::stream)
            .filter(e -> e.getValue() instanceof Resource)
            .filter(e -> ((Resource) e.getValue()).primaryKey().equals(e.getKey()))
            .map(Entry::getValue)
            .map(Resource.class::cast);

        if (diffFiles != null && !diffFiles.isEmpty()) {
            stream = stream.filter(r -> diffFiles.contains(DiffableInternals.getScope(r).getFileScope().getFile()));
        }

        return stream.collect(Collectors.toList());
    }

    public <T extends Resource> Stream<T> findResourcesByClass(Class<T> resourceClass) {
        return findResources()
            .stream()
            .filter(resourceClass::isInstance)
            .map(resourceClass::cast);
    }

    public Resource findResource(String name) {
        return Stream.concat(Stream.of(this), getFileScopes().stream())
            .map(s -> s.get(name))
            .filter(Resource.class::isInstance)
            .map(Resource.class::cast)
            .findFirst()
            .orElse(null);
    }

    public <T extends Resource> T findResourceById(Class<T> resourceClass, Object id) {
        if (id == null) {
            return null;
        }

        DiffableField idField = DiffableType.getInstance(resourceClass).getIdField();

        return findResourcesByClass(resourceClass)
            .filter(r -> id.equals(idField.getValue(r)))
            .findFirst()
            .orElseGet(() -> {
                T r = Reflections.newInstance(resourceClass);
                DiffableInternals.setExternal(r, true);
                DiffableInternals.setScope(r, new DiffableScope(this, null));
                idField.setValue(r, id);
                return r;
            });
    }

    public void evaluate() {
        evaluator.visit(initNode, this);
        evaluator.visitBody(bodyNodes, this);

        for (Resource resource : findResources()) {
            DiffableType<?> type = DiffableType.getInstance(resource.getClass());
            DiffableScope scope = DiffableInternals.getScope(resource);
            Map<String, Node> nodes = scope.getValueNodes();

            for (DiffableField field : type.getFields()) {
                Node node = nodes.get(field.getName());

                if (node != null) {
                    field.setValue(resource, evaluator.visit(node, scope));
                }
            }
        }
    }

    public void validate() {
        StringBuilder sb = new StringBuilder();

        if (values().stream().anyMatch(Resource.class::isInstance)) {
            sb.append(String.format("Resources are not allowed in '%s'%n", getFile()));
        }

        if (sb.length() != 0) {
            sb.insert(0, "Invalid configs\n");
            throw new GyroException(sb.toString());
        }

        List<ValidationError> errors = findResources().stream()
            .map(r -> DiffableType.getInstance(r.getClass()).validate(r))
            .flatMap(List::stream)
            .collect(Collectors.toList());

        if (!errors.isEmpty()) {
            throw new ValidationErrorException(errors);
        }
    }

}<|MERGE_RESOLUTION|>--- conflicted
+++ resolved
@@ -128,14 +128,10 @@
             new UpdateDirectiveProcessor(),
             new UsesCredentialsDirectiveProcessor(),
             new VirtualDirectiveProcessor(),
-<<<<<<< HEAD
             new FileBackendDirectiveProcessor(),
-            new WorkflowDirectiveProcessor())
-=======
             new WorkflowDirectiveProcessor(),
             new PrintDirectiveProcessor(),
             new LogDirectiveProcessor())
->>>>>>> e3fab531
             .forEach(p -> getSettings(DirectiveSettings.class).getProcessors().put(p.getName(), p));
 
         Stream.of(
