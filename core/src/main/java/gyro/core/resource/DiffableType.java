package gyro.core.resource;

import java.beans.PropertyDescriptor;
import java.lang.reflect.Method;
import java.util.ArrayList;
import java.util.Collection;
import java.util.HashMap;
import java.util.HashSet;
import java.util.LinkedHashSet;
import java.util.List;
import java.util.Map;
import java.util.Optional;
import java.util.Set;
import java.util.stream.Collectors;

import com.google.common.cache.CacheBuilder;
import com.google.common.cache.CacheLoader;
import com.google.common.cache.LoadingCache;
import com.google.common.collect.ImmutableList;
import gyro.core.GyroException;
import gyro.core.Reflections;
import gyro.core.scope.DiffableScope;
import gyro.core.scope.RootScope;
import gyro.core.scope.Scope;
import gyro.core.validation.ValidationError;
import gyro.lang.ast.Node;
import gyro.parser.antlr4.GyroParser;

public class DiffableType<D extends Diffable> {

    private static final LoadingCache<Class<? extends Diffable>, DiffableType<? extends Diffable>> INSTANCES = CacheBuilder
        .newBuilder()
        .build(new CacheLoader<Class<? extends Diffable>, DiffableType<? extends Diffable>>() {

            @Override
            public DiffableType<? extends Diffable> load(Class<? extends Diffable> diffableClass) {
                return new DiffableType<>(diffableClass);
            }
        });

    private final Class<D> diffableClass;
    private final boolean root;
    private final String name;
    private final Node description;
    private final DiffableField idField;
    private final List<DiffableField> fields;
    private final List<ModificationField> modificationFields;
    private final Set<Class<? extends Modification>> modificationClasses;

    @SuppressWarnings("unchecked")
    public static <T extends Diffable> DiffableType<T> getInstance(Class<T> diffableClass) {
        return (DiffableType<T>) INSTANCES.getUnchecked(diffableClass);
    }

    @SuppressWarnings("unchecked")
    public static <T extends Diffable> DiffableType<T> getInstance(T diffable) {
        return (DiffableType<T>) INSTANCES.getUnchecked(diffable.getClass());
    }

    private DiffableType(Class<D> diffableClass) {
        this.diffableClass = diffableClass;

        Optional<String> type = Reflections.getTypeOptional(diffableClass);

        if (type.isPresent()) {
            this.root = true;
            this.name = Reflections.getNamespace(diffableClass) + "::" + type.get();

        } else {
            this.root = false;
            this.name = null;
        }

        this.description = Optional.ofNullable(diffableClass.getAnnotation(Description.class))
            .map(Description::value)
            .map(v -> Node.parse('"' + v + '"', GyroParser::string))
            .orElse(null);

        DiffableField idField = null;
        ImmutableList.Builder<DiffableField> fields = ImmutableList.builder();

        for (PropertyDescriptor prop : Reflections.getBeanInfo(diffableClass).getPropertyDescriptors()) {
            Method getter = prop.getReadMethod();
            Method setter = prop.getWriteMethod();

            if (getter != null && setter != null) {
                java.lang.reflect.Type getterType = getter.getGenericReturnType();
                java.lang.reflect.Type setterType = setter.getGenericParameterTypes()[0];

                if (getterType.equals(setterType)) {
                    DiffableField field = new DiffableField(prop.getName(), getter, setter, getterType);
                    if (getter.isAnnotationPresent(Id.class)) {
                        idField = field;
                    }

                    fields.add(field);
                }
            }
        }

        this.idField = idField;
        this.fields = fields.build();
        this.modificationClasses = new HashSet<>();
        this.modificationFields = new ArrayList<>();
    }

    public boolean isRoot() {
        return root;
    }

    public String getName() {
        return name;
    }

    public DiffableField getIdField() {
        return idField;
    }

    public List<DiffableField> getFields() {
        ImmutableList.Builder<DiffableField> fields = ImmutableList.builder();

        fields.addAll(this.fields);
        fields.addAll(this.modificationFields);

        return fields.build();
    }

    public DiffableField getField(String name) {
        for (DiffableField field : getFields()) {
            if (field.getName().equals(name)) {
                return field;
            }
        }

        return null;
    }

    public D newExternal(RootScope root, Object id) {
        D diffable = Reflections.newInstance(diffableClass);
        diffable.external = true;
        diffable.scope = new DiffableScope(root, null);

        idField.setValue(diffable, id);
        return diffable;
    }

    public D newInternal(DiffableScope scope, String name) {
        D diffable = Reflections.newInstance(diffableClass);
        diffable.scope = scope;
<<<<<<< HEAD

        Map<ModificationField, Modification> modifications = DiffableInternals.getModifications(diffable);

        for (Class<? extends Modification> modificationClass : modificationClasses) {
            DiffableType modificationType = DiffableType.getInstance(modificationClass);
            Modification modification = (Modification) modificationType.newInstance(scope);

            for (DiffableField field : (List<DiffableField>) modificationType.getFields()) {
                ModificationField modificationField = new ModificationField(field);
                modificationFields.add(modificationField);

                modifications.put(modificationField, modification);
            }
        }

=======
        diffable.name = name;

        setValues(diffable, scope);
>>>>>>> 94afbf09
        return diffable;
    }

    public String getDescription(D diffable) {
        Map<String, Object> values = new HashMap<>();

        for (DiffableField field : getFields()) {
            values.put(field.getName(), field.getValue(diffable));
        }

        DiffableScope scope = diffable.scope;
        RootScope root = scope.getRootScope();

        Node node = scope.getSettings(DescriptionSettings.class).getDescription();

        if (node == null) {
            node = root.getSettings(DescriptionSettings.class).getTypeDescriptions().get(name);

            if (node == null) {
                node = description;
            }
        }

        return description != null
            ? (String) root.getEvaluator().visit(node, new Scope(root, values))
            : null;
    }

    @SuppressWarnings("unchecked")
    public void setValues(D diffable, Map<String, Object> values) {
        if (diffable.configuredFields == null) {
            diffable.configuredFields = new LinkedHashSet<>(
                Optional.ofNullable((Collection<String>) values.get("_configured-fields"))
                    .orElseGet(values::keySet));
        }

        Set<String> invalidFieldNames = values.keySet()
            .stream()
            .filter(n -> !n.startsWith("_"))
            .collect(Collectors.toCollection(LinkedHashSet::new));

        for (DiffableField field : getFields()) {
            String fieldName = field.getName();

            if (values.containsKey(fieldName)) {
                field.setValue(diffable, values.get(fieldName));
                invalidFieldNames.remove(fieldName);
            }
        }

        if (!invalidFieldNames.isEmpty()) {
            throw new GyroException(
                values instanceof Scope
                    ? ((Scope) values).getLocation(invalidFieldNames.iterator().next())
                    : null,
                String.format(
                    "Following fields aren't valid in @|bold %s|@ type! @|bold %s|@",
                    name,
                    String.join(", ", invalidFieldNames)));
        }

        DiffableInternals.update(diffable, false);
    }

    public List<ValidationError> validate(D diffable) {
        List<ValidationError> errors = new ArrayList<>();
        validateValue(errors, diffable, null, diffable);
        return errors;
    }

    void modify(Class<? extends Modification> modificationClass) {
        modificationClasses.add(modificationClass);
    }

    private void validateValue(List<ValidationError> errors, Diffable parent, String name, Object value) {
        if (value == null) {
            return;
        }

        if (value instanceof Collection) {
            for (Object item : (Collection<?>) value) {
                validateValue(errors, parent, name, item);
            }

        } else if (value instanceof Diffable) {
            Diffable diffable = (Diffable) value;

            for (DiffableField field : DiffableType.getInstance(diffable.getClass()).getFields()) {
                errors.addAll(field.validate(diffable));

                if (field.shouldBeDiffed()) {
                    validateValue(errors, diffable, field.getName(), field.getValue(diffable));
                }
            }

            Optional.ofNullable(diffable.validate()).ifPresent(errors::addAll);

        } else {
            errors.add(new ValidationError(
                parent,
                name,
                String.format(
                    "Can't validate @|bold %s|@, an instance of @|bold %s|@!",
                    value,
                    value.getClass().getName())));
        }
    }

}<|MERGE_RESOLUTION|>--- conflicted
+++ resolved
@@ -147,13 +147,12 @@
     public D newInternal(DiffableScope scope, String name) {
         D diffable = Reflections.newInstance(diffableClass);
         diffable.scope = scope;
-<<<<<<< HEAD
 
         Map<ModificationField, Modification> modifications = DiffableInternals.getModifications(diffable);
 
         for (Class<? extends Modification> modificationClass : modificationClasses) {
             DiffableType modificationType = DiffableType.getInstance(modificationClass);
-            Modification modification = (Modification) modificationType.newInstance(scope);
+            Modification modification = (Modification) modificationType.newInternal(scope, name + "::" + modificationType.getName());
 
             for (DiffableField field : (List<DiffableField>) modificationType.getFields()) {
                 ModificationField modificationField = new ModificationField(field);
@@ -163,11 +162,10 @@
             }
         }
 
-=======
         diffable.name = name;
 
         setValues(diffable, scope);
->>>>>>> 94afbf09
+
         return diffable;
     }
 
