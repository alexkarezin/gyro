--- conflicted
+++ resolved
@@ -161,13 +161,9 @@
 
     public D newExternalWithCredentials(RootScope root, Object id, String credentials) {
         D diffable = newExternal(root, id);
-<<<<<<< HEAD
         diffable.scope.getClosest(DiffableScope.class)
             .getSettings(CredentialsSettings.class)
-            .setUseCredentials(root.getSettings(CredentialsSettings.class).getUseCredentials());
-=======
-        diffable.scope.getClosest(DiffableScope.class).getSettings(CredentialsSettings.class).setUseCredentials(credentials);
->>>>>>> e51c4856
+            .setUseCredentials(credentials);
 
         return diffable;
     }
