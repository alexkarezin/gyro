package gyro.lang.ast;

import gyro.lang.ast.block.KeyBlockNode;
import gyro.lang.ast.block.PluginNode;
import gyro.lang.ast.block.ResourceNode;
import gyro.lang.ast.block.RootNode;
import gyro.lang.ast.block.VirtualResourceNode;
import gyro.lang.ast.control.ForNode;
import gyro.lang.ast.control.IfNode;
import gyro.lang.ast.condition.AndConditionNode;
import gyro.lang.ast.condition.ComparisonConditionNode;
import gyro.lang.ast.condition.OrConditionNode;
import gyro.lang.ast.condition.ValueConditionNode;
import gyro.lang.ast.scope.Scope;
import gyro.lang.ast.value.BooleanNode;
import gyro.lang.ast.value.ListNode;
import gyro.lang.ast.value.MapNode;
import gyro.lang.ast.value.NumberNode;
import gyro.lang.ast.value.ResourceReferenceNode;
import gyro.lang.ast.value.InterpolatedStringNode;
import gyro.lang.ast.value.LiteralStringNode;
import gyro.lang.ast.value.ValueReferenceNode;
<<<<<<< HEAD
import gyro.parser.antlr4.BeamParser;
import org.antlr.v4.runtime.ParserRuleContext;
=======
import gyro.parser.antlr4.GyroParser;
>>>>>>> 9f325f7f
import org.antlr.v4.runtime.tree.ParseTree;
import org.antlr.v4.runtime.tree.TerminalNode;

import java.util.List;

public abstract class Node {

    private String file;
    private Integer line;
    private Integer column;

    public String getFile() {
        return file;
    }

    public Integer getLine() {
        return line;
    }

    public Integer getColumn() {
        return column;
    }

    public static Node create(ParseTree context) {
        Class<? extends ParseTree> cc = context.getClass();
        Node node;

<<<<<<< HEAD
        if (cc.equals(BeamParser.BeamFileContext.class)) {
            node = new RootNode((BeamParser.BeamFileContext) context);

        } else if (cc.equals(BeamParser.BooleanValueContext.class)) {
            node = new BooleanNode((BeamParser.BooleanValueContext) context);

        } else if (cc.equals(BeamParser.ForStmtContext.class)) {
            node = new ForNode((BeamParser.ForStmtContext) context);

        } else if (cc.equals(BeamParser.IfStmtContext.class)) {
            node = new IfNode((BeamParser.IfStmtContext) context);

        } else if (cc.equals(BeamParser.VirtualResourceContext.class)) {
            node = new VirtualResourceNode((BeamParser.VirtualResourceContext) context);

        } else if (cc.equals(BeamParser.ComparisonExpressionContext.class)) {
            node = new ComparisonNode((BeamParser.ComparisonExpressionContext) context);

        } else if (cc.equals(BeamParser.OrExpressionContext.class)) {
            node = new OrNode((BeamParser.OrExpressionContext) context);

        } else if (cc.equals(BeamParser.AndExpressionContext.class)) {
            node = new AndNode((BeamParser.AndExpressionContext) context);

        } else if (cc.equals(BeamParser.ValueExpressionContext.class)) {
            node = new ValueExpressionNode((BeamParser.ValueExpressionContext) context);

        } else if (cc.equals(BeamParser.ValueContext.class)) {
            node = Node.create(context.getChild(0));

        } else if (cc.equals(BeamParser.KeyValueContext.class)) {
            node = new KeyValueNode((BeamParser.KeyValueContext) context);

        } else if (cc.equals(BeamParser.ImportStmtContext.class)) {
            node = new ImportNode((BeamParser.ImportStmtContext) context);

        } else if (cc.equals(BeamParser.ListValueContext.class)) {
            node = new ListNode((BeamParser.ListValueContext) context);

        } else if (cc.equals(BeamParser.MapValueContext.class)) {
            node = new MapNode((BeamParser.MapValueContext) context);

        } else if (cc.equals(BeamParser.NumberValueContext.class)) {
            node = new NumberNode((BeamParser.NumberValueContext) context);

        } else if (cc.equals(BeamParser.ReferenceBodyContext.class)) {
            BeamParser.ReferenceBodyContext rbc = (BeamParser.ReferenceBodyContext) context;
            String type = rbc.referenceType().getText();

            if (type.contains("::")) {
                node = new ResourceReferenceNode(rbc);

            } else {
                node = new ValueReferenceNode(type);
            }

        } else if (cc.equals(BeamParser.ReferenceValueContext.class)) {
            node = create(((BeamParser.ReferenceValueContext) context).referenceBody());

        } else if (cc.equals(BeamParser.ResourceContext.class)) {
            BeamParser.ResourceContext rc = (BeamParser.ResourceContext) context;
=======
        if (cc.equals(GyroParser.RootContext.class)) {
            return new RootNode((GyroParser.RootContext) context);

        } else if (cc.equals(GyroParser.BooleanValueContext.class)) {
            return new BooleanNode((GyroParser.BooleanValueContext) context);

        } else if (cc.equals(GyroParser.ForStatementContext.class)) {
            return new ForNode((GyroParser.ForStatementContext) context);

        } else if (cc.equals(GyroParser.IfStatementContext.class)) {
            return new IfNode((GyroParser.IfStatementContext) context);

        } else if (cc.equals(GyroParser.VirtualResourceContext.class)) {
            return new VirtualResourceNode((GyroParser.VirtualResourceContext) context);

        } else if (cc.equals(GyroParser.ComparisonConditionContext.class)) {
            return new ComparisonConditionNode((GyroParser.ComparisonConditionContext) context);

        } else if (cc.equals(GyroParser.OrConditionContext.class)) {
            return new OrConditionNode((GyroParser.OrConditionContext) context);

        } else if (cc.equals(GyroParser.AndConditionContext.class)) {
            return new AndConditionNode((GyroParser.AndConditionContext) context);

        } else if (cc.equals(GyroParser.ValueConditionContext.class)) {
            return new ValueConditionNode((GyroParser.ValueConditionContext) context);

        } else if (cc.equals(GyroParser.ValueContext.class)) {
            return Node.create(context.getChild(0));

        } else if (cc.equals(GyroParser.PairContext.class)) {
            return new PairNode((GyroParser.PairContext) context);

        } else if (cc.equals(GyroParser.DirectiveContext.class)) {
            return new DirectiveNode((GyroParser.DirectiveContext) context);

        } else if (cc.equals(GyroParser.ListContext.class)) {
            return new ListNode((GyroParser.ListContext) context);

        } else if (cc.equals(GyroParser.MapContext.class)) {
            return new MapNode((GyroParser.MapContext) context);

        } else if (cc.equals(GyroParser.NumberContext.class)) {
            return new NumberNode((GyroParser.NumberContext) context);

        } else if (cc.equals(GyroParser.ResourceContext.class)) {
            GyroParser.ResourceContext rc = (GyroParser.ResourceContext) context;
>>>>>>> 9f325f7f

            if (rc.resourceName() != null) {
                node = new ResourceNode(rc);

            } else {
                String key = rc.resourceType().getText();

                if ("plugin".equals(key)) {
                    node = new PluginNode(rc);

                } else {
                    node = new KeyBlockNode(rc);
                }
            }

<<<<<<< HEAD
        } else if (cc.equals(BeamParser.StringExpressionContext.class)) {
            node = new StringExpressionNode((BeamParser.StringExpressionContext) context);
=======
        } else if (cc.equals(GyroParser.ResourceReferenceContext.class)) {
            return new ResourceReferenceNode((GyroParser.ResourceReferenceContext) context);

        } else if (cc.equals(GyroParser.LiteralStringContext.class)) {
            return new LiteralStringNode((GyroParser.LiteralStringContext) context);
>>>>>>> 9f325f7f

        } else if (cc.equals(GyroParser.InterpolatedStringContext.class)) {
            return new InterpolatedStringNode((GyroParser.InterpolatedStringContext) context);

<<<<<<< HEAD
            node = sec != null
                    ? new StringExpressionNode(sec)
                    : new StringNode(StringUtils.strip(svc.STRING_LITERAL().getText(), "'"));

        } else if (TerminalNode.class.isAssignableFrom(cc)) {
            node = new StringNode(context.getText());
=======
        } else if (cc.equals(GyroParser.ValueReferenceContext.class)) {
            return new ValueReferenceNode((GyroParser.ValueReferenceContext) context);

        } else if (TerminalNode.class.isAssignableFrom(cc)) {
            return new LiteralStringNode(context.getText());
>>>>>>> 9f325f7f

        } else {
            node = new UnknownNode(context);
        }

        if (context instanceof ParserRuleContext) {
            ParserRuleContext parserRuleContext = (ParserRuleContext) context;
            node.file = parserRuleContext.getStart().getTokenSource().getSourceName();
            node.line = parserRuleContext.getStart().getLine();
            node.column = parserRuleContext.getStart().getCharPositionInLine();
        }

        return node;
    }

    public abstract Object evaluate(Scope scope) throws Exception;

    public abstract void buildString(StringBuilder builder, int indentDepth);

    protected void buildNewline(StringBuilder builder, int indentDepth) {
        builder.append('\n');

        for (int i = 0; i < indentDepth; i++) {
            builder.append("    ");
        }
    }

    protected void buildBody(StringBuilder builder, int indentDepth, List<Node> body) {
        for (Node n : body) {
            buildNewline(builder, indentDepth);
            n.buildString(builder, indentDepth);
        }
    }

    public String getLocation() {
        StringBuilder sb = new StringBuilder();
        if (file != null) {
            sb.append("in ");
            sb.append(file);
            sb.append(" ");
        }

        if (line != null) {
            sb.append("on line ");
            sb.append(line);
            sb.append(" ");
        }

        if (column != null) {
            sb.append("at column ");
            sb.append(column);
            sb.append(" ");
        }

        if (sb.length() > 0) {
            sb.setLength(sb.length() - 1);
            sb.append(": ");
        }

        return sb.toString();
    }

    public String deferFailure() {
        return toString();
    }

    @Override
    public String toString() {
        StringBuilder builder = new StringBuilder();
        buildString(builder, 0);
        return builder.toString();
    }
}<|MERGE_RESOLUTION|>--- conflicted
+++ resolved
@@ -20,12 +20,8 @@
 import gyro.lang.ast.value.InterpolatedStringNode;
 import gyro.lang.ast.value.LiteralStringNode;
 import gyro.lang.ast.value.ValueReferenceNode;
-<<<<<<< HEAD
-import gyro.parser.antlr4.BeamParser;
 import org.antlr.v4.runtime.ParserRuleContext;
-=======
 import gyro.parser.antlr4.GyroParser;
->>>>>>> 9f325f7f
 import org.antlr.v4.runtime.tree.ParseTree;
 import org.antlr.v4.runtime.tree.TerminalNode;
 
@@ -53,117 +49,53 @@
         Class<? extends ParseTree> cc = context.getClass();
         Node node;
 
-<<<<<<< HEAD
-        if (cc.equals(BeamParser.BeamFileContext.class)) {
-            node = new RootNode((BeamParser.BeamFileContext) context);
-
-        } else if (cc.equals(BeamParser.BooleanValueContext.class)) {
-            node = new BooleanNode((BeamParser.BooleanValueContext) context);
-
-        } else if (cc.equals(BeamParser.ForStmtContext.class)) {
-            node = new ForNode((BeamParser.ForStmtContext) context);
-
-        } else if (cc.equals(BeamParser.IfStmtContext.class)) {
-            node = new IfNode((BeamParser.IfStmtContext) context);
-
-        } else if (cc.equals(BeamParser.VirtualResourceContext.class)) {
-            node = new VirtualResourceNode((BeamParser.VirtualResourceContext) context);
-
-        } else if (cc.equals(BeamParser.ComparisonExpressionContext.class)) {
-            node = new ComparisonNode((BeamParser.ComparisonExpressionContext) context);
-
-        } else if (cc.equals(BeamParser.OrExpressionContext.class)) {
-            node = new OrNode((BeamParser.OrExpressionContext) context);
-
-        } else if (cc.equals(BeamParser.AndExpressionContext.class)) {
-            node = new AndNode((BeamParser.AndExpressionContext) context);
-
-        } else if (cc.equals(BeamParser.ValueExpressionContext.class)) {
-            node = new ValueExpressionNode((BeamParser.ValueExpressionContext) context);
-
-        } else if (cc.equals(BeamParser.ValueContext.class)) {
+        if (cc.equals(GyroParser.RootContext.class)) {
+            node = new RootNode((GyroParser.RootContext) context);
+
+        } else if (cc.equals(GyroParser.BooleanValueContext.class)) {
+            node = new BooleanNode((GyroParser.BooleanValueContext) context);
+
+        } else if (cc.equals(GyroParser.ForStatementContext.class)) {
+            node = new ForNode((GyroParser.ForStatementContext) context);
+
+        } else if (cc.equals(GyroParser.IfStatementContext.class)) {
+            node = new IfNode((GyroParser.IfStatementContext) context);
+
+        } else if (cc.equals(GyroParser.VirtualResourceContext.class)) {
+            node = new VirtualResourceNode((GyroParser.VirtualResourceContext) context);
+
+        } else if (cc.equals(GyroParser.ComparisonConditionContext.class)) {
+            node = new ComparisonConditionNode((GyroParser.ComparisonConditionContext) context);
+
+        } else if (cc.equals(GyroParser.OrConditionContext.class)) {
+            node = new OrConditionNode((GyroParser.OrConditionContext) context);
+
+        } else if (cc.equals(GyroParser.AndConditionContext.class)) {
+            node = new AndConditionNode((GyroParser.AndConditionContext) context);
+
+        } else if (cc.equals(GyroParser.ValueConditionContext.class)) {
+            node = new ValueConditionNode((GyroParser.ValueConditionContext) context);
+
+        } else if (cc.equals(GyroParser.ValueContext.class)) {
             node = Node.create(context.getChild(0));
 
-        } else if (cc.equals(BeamParser.KeyValueContext.class)) {
-            node = new KeyValueNode((BeamParser.KeyValueContext) context);
-
-        } else if (cc.equals(BeamParser.ImportStmtContext.class)) {
-            node = new ImportNode((BeamParser.ImportStmtContext) context);
-
-        } else if (cc.equals(BeamParser.ListValueContext.class)) {
-            node = new ListNode((BeamParser.ListValueContext) context);
-
-        } else if (cc.equals(BeamParser.MapValueContext.class)) {
-            node = new MapNode((BeamParser.MapValueContext) context);
-
-        } else if (cc.equals(BeamParser.NumberValueContext.class)) {
-            node = new NumberNode((BeamParser.NumberValueContext) context);
-
-        } else if (cc.equals(BeamParser.ReferenceBodyContext.class)) {
-            BeamParser.ReferenceBodyContext rbc = (BeamParser.ReferenceBodyContext) context;
-            String type = rbc.referenceType().getText();
-
-            if (type.contains("::")) {
-                node = new ResourceReferenceNode(rbc);
-
-            } else {
-                node = new ValueReferenceNode(type);
-            }
-
-        } else if (cc.equals(BeamParser.ReferenceValueContext.class)) {
-            node = create(((BeamParser.ReferenceValueContext) context).referenceBody());
-
-        } else if (cc.equals(BeamParser.ResourceContext.class)) {
-            BeamParser.ResourceContext rc = (BeamParser.ResourceContext) context;
-=======
-        if (cc.equals(GyroParser.RootContext.class)) {
-            return new RootNode((GyroParser.RootContext) context);
-
-        } else if (cc.equals(GyroParser.BooleanValueContext.class)) {
-            return new BooleanNode((GyroParser.BooleanValueContext) context);
-
-        } else if (cc.equals(GyroParser.ForStatementContext.class)) {
-            return new ForNode((GyroParser.ForStatementContext) context);
-
-        } else if (cc.equals(GyroParser.IfStatementContext.class)) {
-            return new IfNode((GyroParser.IfStatementContext) context);
-
-        } else if (cc.equals(GyroParser.VirtualResourceContext.class)) {
-            return new VirtualResourceNode((GyroParser.VirtualResourceContext) context);
-
-        } else if (cc.equals(GyroParser.ComparisonConditionContext.class)) {
-            return new ComparisonConditionNode((GyroParser.ComparisonConditionContext) context);
-
-        } else if (cc.equals(GyroParser.OrConditionContext.class)) {
-            return new OrConditionNode((GyroParser.OrConditionContext) context);
-
-        } else if (cc.equals(GyroParser.AndConditionContext.class)) {
-            return new AndConditionNode((GyroParser.AndConditionContext) context);
-
-        } else if (cc.equals(GyroParser.ValueConditionContext.class)) {
-            return new ValueConditionNode((GyroParser.ValueConditionContext) context);
-
-        } else if (cc.equals(GyroParser.ValueContext.class)) {
-            return Node.create(context.getChild(0));
-
         } else if (cc.equals(GyroParser.PairContext.class)) {
-            return new PairNode((GyroParser.PairContext) context);
+            node = new PairNode((GyroParser.PairContext) context);
 
         } else if (cc.equals(GyroParser.DirectiveContext.class)) {
-            return new DirectiveNode((GyroParser.DirectiveContext) context);
+            node = new DirectiveNode((GyroParser.DirectiveContext) context);
 
         } else if (cc.equals(GyroParser.ListContext.class)) {
-            return new ListNode((GyroParser.ListContext) context);
+            node = new ListNode((GyroParser.ListContext) context);
 
         } else if (cc.equals(GyroParser.MapContext.class)) {
-            return new MapNode((GyroParser.MapContext) context);
+            node = new MapNode((GyroParser.MapContext) context);
 
         } else if (cc.equals(GyroParser.NumberContext.class)) {
-            return new NumberNode((GyroParser.NumberContext) context);
+            node = new NumberNode((GyroParser.NumberContext) context);
 
         } else if (cc.equals(GyroParser.ResourceContext.class)) {
             GyroParser.ResourceContext rc = (GyroParser.ResourceContext) context;
->>>>>>> 9f325f7f
 
             if (rc.resourceName() != null) {
                 node = new ResourceNode(rc);
@@ -179,34 +111,20 @@
                 }
             }
 
-<<<<<<< HEAD
-        } else if (cc.equals(BeamParser.StringExpressionContext.class)) {
-            node = new StringExpressionNode((BeamParser.StringExpressionContext) context);
-=======
         } else if (cc.equals(GyroParser.ResourceReferenceContext.class)) {
-            return new ResourceReferenceNode((GyroParser.ResourceReferenceContext) context);
+            node = new ResourceReferenceNode((GyroParser.ResourceReferenceContext) context);
 
         } else if (cc.equals(GyroParser.LiteralStringContext.class)) {
-            return new LiteralStringNode((GyroParser.LiteralStringContext) context);
->>>>>>> 9f325f7f
+            node = new LiteralStringNode((GyroParser.LiteralStringContext) context);
 
         } else if (cc.equals(GyroParser.InterpolatedStringContext.class)) {
-            return new InterpolatedStringNode((GyroParser.InterpolatedStringContext) context);
-
-<<<<<<< HEAD
-            node = sec != null
-                    ? new StringExpressionNode(sec)
-                    : new StringNode(StringUtils.strip(svc.STRING_LITERAL().getText(), "'"));
+            node = new InterpolatedStringNode((GyroParser.InterpolatedStringContext) context);
+
+        } else if (cc.equals(GyroParser.ValueReferenceContext.class)) {
+            node = new ValueReferenceNode((GyroParser.ValueReferenceContext) context);
 
         } else if (TerminalNode.class.isAssignableFrom(cc)) {
-            node = new StringNode(context.getText());
-=======
-        } else if (cc.equals(GyroParser.ValueReferenceContext.class)) {
-            return new ValueReferenceNode((GyroParser.ValueReferenceContext) context);
-
-        } else if (TerminalNode.class.isAssignableFrom(cc)) {
-            return new LiteralStringNode(context.getText());
->>>>>>> 9f325f7f
+            node = new LiteralStringNode(context.getText());
 
         } else {
             node = new UnknownNode(context);
